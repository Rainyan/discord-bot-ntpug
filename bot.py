#!/usr/bin/env python3

"""Discord bot for organizing PUGs (pick-up games).
   Built for Neotokyo, but should work for any two-team game with even number
   of players total.

   Usage:
     Slash commands:
       - clearpuggers — Empty the PUG queue.
                        Command access can be restricted by role(s) with the
                        config value NTBOT_PUG_ADMIN_ROLES.

       - ping         — Bot will simply respond with "Pong". Use to test if
                        the bot is still online and responsive.

       - ping_puggers — Ping all the players currently in the PUG queue.
                        Can be used to manually organize games with smaller
                        than expected number of players. Expects a message
                        after the command, eg: "!ping_puggers Play 4v4?"

       - pug          — Join the PUG queue if there is room.

       - puggers      — List players currently in the PUG queue.

       - scramble     — Suggest randomly scrambled teams for the last full PUG
                        for balancing reasons. Can be repeated until a
                        satisfactory scramble is reached.

       - unpug        — Leave the PUG queue.

     Config values:
       The config values have been documented as comments in the config.yml
       file itself.

     For more information, please see the repository at:
       https://github.com/Rainyan/discord-bot-ntpug
"""

# MIT License
#
# Copyright (c) 2021- https://github.com/Rainyan
#
# Permission is hereby granted, free of charge, to any person obtaining a copy
# of this software and associated documentation files (the "Software"), to deal
# in the Software without restriction, including without limitation the rights
# to use, copy, modify, merge, publish, distribute, sublicense, and/or sell
# copies of the Software, and to permit persons to whom the Software is
# furnished to do so, subject to the following conditions:
#
# The above copyright notice and this permission notice shall be included in
# all copies or substantial portions of the Software.
#
# THE SOFTWARE IS PROVIDED "AS IS", WITHOUT WARRANTY OF ANY KIND, EXPRESS OR
# IMPLIED, INCLUDING BUT NOT LIMITED TO THE WARRANTIES OF MERCHANTABILITY,
# FITNESS FOR A PARTICULAR PURPOSE AND NONINFRINGEMENT. IN NO EVENT SHALL THE
# AUTHORS OR COPYRIGHT HOLDERS BE LIABLE FOR ANY CLAIM, DAMAGES OR OTHER
# LIABILITY, WHETHER IN AN ACTION OF CONTRACT, TORT OR OTHERWISE, ARISING FROM,
# OUT OF OR IN CONNECTION WITH THE SOFTWARE OR THE USE OR OTHER DEALINGS IN THE
# SOFTWARE.

from ast import literal_eval
import asyncio
from datetime import datetime, timedelta, timezone
import os
import time
import random

import discord
from discord.ext import commands, tasks
import pendulum
from strictyaml import (as_document, load, Bool, EmptyList, Float, Int, Map,
                        Seq, Str)

assert discord.version_info.major == 2

SCRIPT_NAME = "NT Pug Bot"
<<<<<<< HEAD
SCRIPT_VERSION = "1.0.0"


class PositiveEvenInt(Int):
    """StrictYAML validator for positive, even integers."""
    def validate_scalar(self, chunk):
        val = super().validate_scalar(chunk)
        if val <= 0:
            chunk.expecting_but_found("when expecting a positive integer")
        if val % 2 != 0:
            chunk.expecting_but_found("when expecting an even integer")
        return val

=======
SCRIPT_VERSION = "0.17.2"
>>>>>>> 31eb5434

# The schema used for StrictYAML parsing.
YAML_CFG_SCHEMA = {
    "NTBOT_SECRET_TOKEN": Str(),
    "NTBOT_PUG_CHANNEL": Str(),
    "NTBOT_PLAYERS_REQUIRED_TOTAL": PositiveEvenInt(),
    "NTBOT_DEBUG_ALLOW_REQUEUE": Bool(),
    "NTBOT_POLLING_INTERVAL_SECS": Int(),
    "NTBOT_PRESENCE_INTERVAL_SECS": Int(),
    "NTBOT_PUGGER_ROLE": Str(),
    "NTBOT_PUGGER_ROLE_PING_THRESHOLD": Float(),
    "NTBOT_PUGGER_ROLE_PING_MIN_INTERVAL_HOURS": Float(),
    "NTBOT_PUG_ADMIN_ROLES": Seq(Str()) | EmptyList(),
    "NTBOT_IDLE_THRESHOLD_HOURS": Int(),
    "NTBOT_PING_PUGGERS_COOLDOWN_SECS": Float(),
    "NTBOT_FIRST_TEAM_NAME": Str(),
    "NTBOT_SECOND_TEAM_NAME": Str(),
    "NTBOT_EPHEMERAL_MESSAGES": Bool(),
}

CFG_PATH = os.path.join(os.path.dirname(os.path.realpath(__file__)),
                        "config.yml")
assert os.path.isfile(CFG_PATH)
with open(file=CFG_PATH, mode="r", encoding="utf-8") as f_config:
    CFG = load(f_config.read(), Map(YAML_CFG_SCHEMA))
assert CFG is not None


def cfg(key):
    """Returns a bot config value from environment variable or config file,
       in that order. If using an env var, its format has to match the type
       determined by the config values' StrictYAML schema.
    """
    assert isinstance(key, str)
    if os.environ.get(key):
        expected_ret_type = YAML_CFG_SCHEMA[key]
        # Small placeholder schema used for validating just this type.
        # We don't want to use the main schema because then we'd need
        # to populate it entirely, even though we're only interested
        # in returning this particular var.
        mini_schema = {key: expected_ret_type}
        # Generate StrictYAML in-place, with the mini-schema to enforce
        # strict typing, and then return the queried key's value.
        return as_document({key: literal_eval(os.environ.get(key))},
                           Map(mini_schema))[key].value
    return CFG[key].value


bot = commands.Bot(case_insensitive=True)
NUM_PLAYERS_REQUIRED = cfg("NTBOT_PLAYERS_REQUIRED_TOTAL")
DEBUG_ALLOW_REQUEUE = cfg("NTBOT_DEBUG_ALLOW_REQUEUE")
PUG_CHANNEL_NAME = cfg("NTBOT_PUG_CHANNEL")
BOT_SECRET_TOKEN = cfg("NTBOT_SECRET_TOKEN")
assert 0 <= cfg("NTBOT_PUGGER_ROLE_PING_THRESHOLD") <= 1
PUGGER_ROLE = cfg("NTBOT_PUGGER_ROLE")
assert len(PUGGER_ROLE) > 0

FIRST_TEAM_NAME = cfg("NTBOT_FIRST_TEAM_NAME")
SECOND_TEAM_NAME = cfg("NTBOT_SECOND_TEAM_NAME")

# This is a variable because the text is used for detecting previous PUGs
# when restoring status during restart.
PUG_READY_TITLE = "**PUG is now ready!**"

print(f"Now running {SCRIPT_NAME} v.{SCRIPT_VERSION}", flush=True)


class PugStatus():
    """Object for containing and operating on one Discord server's PUG
       information.
    """
    # pylint: disable=too-many-instance-attributes
    # This might need revisiting, but deal with it for now.
    def __init__(self, guild_channel, players_required=NUM_PLAYERS_REQUIRED,
                 guild_roles=None):
        self.guild_roles = [] if guild_roles is None else guild_roles
        self.guild_channel = guild_channel
        self.team1_players = []
        self.team2_players = []
        self.prev_puggers = []
        self.players_required_total = players_required
        assert self.players_required_total >= 2
        assert self.players_required_total % 2 == 0
        self.last_changed_presence = 0
        self.last_presence = None
        self.lock = asyncio.Lock()

    async def reset(self):
        """Stores the previous puggers, and then resets current pugger queue.
        """
        async with self.lock:
            self.prev_puggers = self.team1_players + self.team2_players
            self.team1_players.clear()
            self.team2_players.clear()

    async def player_join(self, player, team=None):
        """If there is enough room in this PUG queue, assigns this player
           to a random team to wait in, until the PUG is ready to be started.
           The specific team rosters can later be shuffled by a !scramble.
        """
        async with self.lock:
            if not DEBUG_ALLOW_REQUEUE and \
                    (player in self.team1_players or
                     player in self.team2_players):
                return False, (f"{player.mention} You are already queued! "
                               "If you wanted to un-PUG, please use **"
                               f"{bot.command_prefix}unpug** "
                               "instead.")
            if team is None:
                team = random.randint(0, 1)  # flip a coin between team1/team2
            if team == 0:
                if len(self.team1_players) < self.players_per_team:
                    self.team1_players.append(player)
                    return True, ""
            if len(self.team2_players) < self.players_per_team:
                self.team2_players.append(player)
                return True, ""
            return False, (f"{player.mention} Sorry, this PUG is currently "
                           "full!")

    async def reload_puggers(self):
        """Iterate PUG channel's recent message history to figure out who
           should be pugged. This is used both for restoring puggers after a
           bot restart, but also for dropping inactive players from the queue
           after inactivity of "NTBOT_IDLE_THRESHOLD_HOURS" period.
        """
        limit_hrs = cfg("NTBOT_IDLE_THRESHOLD_HOURS")
        assert limit_hrs > 0
        after = datetime.now() - timedelta(hours=limit_hrs)

        def is_cmd(msg, cmd):
            """Predicate for whether message equals a specific PUG command.
            """
            return msg.content == f"{bot.command_prefix}{cmd}"

        def is_pug_reset(msg):
            """Predicate for whether a message signals PUG reset.
            """
            return (msg.author.bot and
                    msg.content.endswith("has reset the PUG queue"))

        def is_pug_start(msg):
            """Predicate for whether a message signals PUG start.
            """
            return msg.author.bot and msg.content.startswith(PUG_READY_TITLE)

        backup_team2 = self.team2_players.copy()
        backup_team1 = self.team1_players.copy()
        backup_prev = self.prev_puggers.copy()
        try:
            # First reset the PUG queue, and then replay the pug/unpug traffic
            # within the acceptable "restore_puggers_limit_hours" history range
            await self.reset()
            # We remove the default max retrieved messages history limit
            # because we need to always retrieve the full order of events here.
            # This can be a slow operation if the channel is heavily congested
            # within the "now-after" search range, but it's acceptable here
            # because this code only runs on bot init, and then once per
            # clear_inactive_puggers() task loop period, which is at most once
            # per hour.
            async for msg in self.guild_channel.history(limit=None,
                                                        after=after,
                                                        oldest_first=True).\
                    filter(lambda msg: any((is_cmd(msg, "pug"),
                                            is_cmd(msg, "unpug"),
                                            is_pug_reset(msg),
                                            is_pug_start(msg)))):
                if is_pug_reset(msg) or is_pug_start(msg):
                    await self.reset()
                elif is_cmd(msg, "pug"):
                    await self.player_join(msg.author)
                else:
                    await self.player_leave(msg.author)
        # Discord frequently HTTP 500's, so need to have pug queue backups.
        # We can also hit a HTTP 429 here, which might be a pycord bug(?)
        # as I don't think we're being unreasonable with the history range.
        except discord.errors.HTTPException as err:
            self.team2_players = backup_team2.copy()
            self.team1_players = backup_team1.copy()
            self.prev_puggers = backup_prev.copy()
            raise err

    async def player_leave(self, player):
        """Removes a player from the pugger queue if they were in it.
        """
        async with self.lock:
            num_before = self.num_queued
            self.team1_players = [p for p in self.team1_players if p != player]
            self.team2_players = [p for p in self.team2_players if p != player]
            num_after = self.num_queued

            left_queue = (num_after != num_before)
            if left_queue:
                return True, ""
            return False, (f"{player.mention} You are not currently in the "
                           "PUG queue")

    @property
    def num_queued(self):
        """Returns the number of puggers currently in the PUG queue.
        """
        return len(self.team1_players) + len(self.team2_players)

    @property
    def num_expected(self):
        """Returns the number of puggers expected, total, to start a PUG.
        """
        return self.players_required_total

    @property
    def players_per_team(self):
        """Players required to start a PUG, per team."""
        res = self.num_expected / 2
        assert res % 1 == 0, "Must be whole number"
        return int(res)

    @property
    def num_more_needed(self):
        """Returns how many more puggers are needed to start a PUG.
        """
        return max(0, self.num_expected - self.num_queued)

    @property
    def is_full(self):
        """Whether the PUG queue is currently full or not."""
        return self.num_queued >= self.num_expected

    async def start_pug(self):
        """Starts a PUG match.
        """
        async with self.lock:
            if len(self.team1_players) == 0 or len(self.team2_players) == 0:
                await self.reset()
                return False, "Error: team was empty"
            msg = f"{PUG_READY_TITLE}\n"
            msg += "\n_" + FIRST_TEAM_NAME + " players:_\n"
            for player in self.team1_players:
                msg += f"{player.mention}, "
            msg = msg[:-2]  # trailing ", "
            msg += "\n_" + SECOND_TEAM_NAME + " players:_\n"
            for player in self.team2_players:
                msg += f"{player.mention}, "
            msg = msg[:-2]  # trailing ", "
            msg += ("\n\nTeams unbalanced? Use **"
                    f"{bot.command_prefix}scramble** to suggest new "
                    "random teams.")
            return True, msg

    async def update_presence(self):
        """Updates the bot's status message ("presence").
           This is used for displaying things like the PUG queue status.
        """
        async with self.lock:
            delta_time = int(time.time()) - self.last_changed_presence

            if delta_time < cfg("NTBOT_PRESENCE_INTERVAL_SECS") + 2:
                return

            presence = self.last_presence
            if presence is None:
                presence = {
                    "activity": discord.BaseActivity(),
                    "status": discord.Status.idle
                }

            puggers_needed = self.num_more_needed

            # Need to keep flipping status because activity update in itself
            # doesn't seem to propagate that well.
            status = discord.Status.idle
            if presence["status"] == status:
                status = discord.Status.online
            if puggers_needed > 0:
                text = f"for {puggers_needed} more pugger"
                if puggers_needed > 1:
                    text += "s"  # plural
                else:
                    text += "!"  # need one more!
                activity = discord.Activity(type=discord.ActivityType.watching,
                                            name=text)
            else:
                text = "a PUG! 🐩"
                activity = discord.Activity(type=discord.ActivityType.playing,
                                            name=text)

            presence["activity"] = activity
            presence["status"] = status

            await bot.change_presence(activity=presence["activity"],
                                      status=presence["status"])
            self.last_presence = presence
            self.last_changed_presence = int(time.time())

    async def role_ping_deltatime(self):
        """Returns a datetime.timedelta of latest role ping, or None if no such
           ping was found.
        """
        after = datetime.now() - timedelta(
            hours=cfg("NTBOT_PUGGER_ROLE_PING_MIN_INTERVAL_HOURS"))
        try:
            async for msg in self.guild_channel.history(limit=None,
                                                        after=after,
                                                        oldest_first=False).\
                    filter(lambda msg: PUGGER_ROLE in [role.name for role in
                                                       msg.role_mentions]):
                return datetime.now(timezone.utc) - msg.created_at
        except discord.errors.HTTPException as err:
            # If it's not a library error, and we got a HTTP 5xx response,
            # err on the side of caution and treat it as if we found a recent
            # ping by returning a zeroed timedelta, so that the bot will try
            # again later. The Discord API throws server side HTTP 5xx errors
            # pretty much daily, so silently ignoring them here keeps the bot
            # side error logs cleaner since the Discord bugs aren't really
            # actionable for us as the API user.
            if err.code == 0 and str(err.status)[:1] == "5":
                return timedelta()
            raise err
        return None

    async def ping_role(self):
        """Pings the puggers Discord server role, if it's currently allowed.
           Frequency of these pings is restricted to avoid being too spammy.
        """
        async with self.lock:
            if self.num_more_needed == 0:
                return

            pugger_ratio = self.num_queued / self.num_expected
            ping_ratio = cfg("NTBOT_PUGGER_ROLE_PING_THRESHOLD")
            if pugger_ratio < ping_ratio:
                return

            last_ping_dt = await self.role_ping_deltatime()
            hours_limit = cfg("NTBOT_PUGGER_ROLE_PING_MIN_INTERVAL_HOURS")
            if last_ping_dt is not None:
                last_ping_hours = last_ping_dt.total_seconds() / 60 / 60
                if last_ping_hours < hours_limit:
                    return

            for role in self.guild_roles:
                if role.name == PUGGER_ROLE:
                    min_nag_hours = f"{hours_limit:.1f}"
                    min_nag_hours = min_nag_hours.rstrip("0").rstrip(".")
                    msg = (f"{role.mention} Need **"
                           f"{self.num_more_needed} more puggers** "
                           "for a game!\n_(This is an automatic ping "
                           "to all puggers, because the PUG queue is "
                           f"{(ping_ratio * 100):.0f}% full.\nRest "
                           "assured, I will only ping you once per "
                           f"{min_nag_hours} hours, at most.\n"
                           "If you don't want any of these "
                           "notifications, please consider "
                           "temporarily muting this bot or leaving "
                           f"the {role.mention} server role._)")
                    await self.guild_channel.send(msg)
                    break


pug_guilds = {}


@bot.slash_command(brief="Test if bot is active")
async def ping(ctx):
    """Just a standard Discord bot ping test command for confirming whether
       the bot is online or not.
    """
    await ctx.send_response("pong", ephemeral=True)


@bot.slash_command(brief="Join the PUG queue")
async def pug(ctx):
    """Player command for joining the PUG queue."""
    if not await is_pug_channel(ctx):
        return
    response = ""
    join_success, response = await pug_guilds[ctx.guild].player_join(
        ctx.user)
    if join_success:
        response = (f"{ctx.user.name} has joined the PUG queue "
                    f"({pug_guilds[ctx.guild].num_queued} / "
                    f"{pug_guilds[ctx.guild].num_expected})")
    await ctx.send_response(content=response,
                            ephemeral=cfg("NTBOT_EPHEMERAL_MESSAGES"))


@bot.slash_command(brief="Leave the PUG queue")
async def unpug(ctx):
    """Player command for leaving the PUG queue.
    """
    if not await is_pug_channel(ctx):
        return

    leave_success, msg = await pug_guilds[ctx.guild].player_leave(
        ctx.user)
    if leave_success:
        msg = (f"{ctx.user.name} has left the PUG queue "
               f"({pug_guilds[ctx.guild].num_queued} / "
               f"{pug_guilds[ctx.guild].num_expected})")
    await ctx.send_response(content=msg,
                            ephemeral=cfg("NTBOT_EPHEMERAL_MESSAGES"))


@bot.slash_command(brief="Empty the server's PUG queue")
async def clearpuggers(ctx):
    """Player command for clearing the PUG queue.
       This can be restricted to Discord guild specific admin roles.
    """
    if not await is_pug_channel(ctx):
        return

    # If zero pug admin roles are configured, assume anyone can !clearpuggers
    if len(cfg("NTBOT_PUG_ADMIN_ROLES")) == 0:
        is_allowed = True
    else:
        pug_admin_roles = [role.value for role in cfg("NTBOT_PUG_ADMIN_ROLES")]
        user_roles = [role.name for role in ctx.user.roles]
        is_allowed = any(role in pug_admin_roles for role in user_roles)

    if is_allowed:
        await pug_guilds[ctx.guild].reset()
        await ctx.respond(f"{ctx.user.name} has reset the PUG queue")
    else:
        await ctx.send_response(content=f"{ctx.user.mention} The PUG queue "
                                        "can only be reset by users with "
                                        f"role(s): _{pug_admin_roles}_",
                                ephemeral=cfg("NTBOT_EPHEMERAL_MESSAGES"))


@bot.slash_command(brief="Get new random teams suggestion for the latest PUG")
async def scramble(ctx):
    """Player command for scrambling the latest full PUG queue.
       Can be called multiple times for generating new random teams.
    """
    if not await is_pug_channel(ctx):
        return
    msg = ""
    if len(pug_guilds[ctx.guild].prev_puggers) == 0:
        msg = (f"{ctx.user.mention} Sorry, no previous PUG found to "
               "scramble")
    else:
        random.shuffle(pug_guilds[ctx.guild].prev_puggers)
        msg = f"{ctx.user.name} suggests scrambled teams:\n"
        msg += f"_(random shuffle id: {random_human_readable_phrase()})_\n"
        msg += "\n_" + FIRST_TEAM_NAME + " players:_\n"
        for i in range(int(len(pug_guilds[ctx.guild].prev_puggers) / 2)):
            msg += f"{pug_guilds[ctx.guild].prev_puggers[i].name}, "
        msg = msg[:-2]  # trailing ", "
        msg += "\n_" + SECOND_TEAM_NAME + " players:_\n"
        for i in range(int(len(pug_guilds[ctx.guild].prev_puggers) / 2),
                       len(pug_guilds[ctx.guild].prev_puggers)):
            msg += f"{pug_guilds[ctx.guild].prev_puggers[i].name}, "
        msg = msg[:-2]  # trailing ", "
        msg += ("\n\nTeams still unbalanced? Use **"
                f"{bot.command_prefix}scramble** to suggest new random teams.")
    await ctx.respond(msg)


@bot.slash_command(brief="List players currently queueing for PUG")
async def puggers(ctx):
    """Player command for listing players currently in the PUG queue.
    """
    msg = (f"{pug_guilds[ctx.guild].num_queued} / "
           f"{pug_guilds[ctx.guild].num_expected} player(s) currently "
           "queued")

    if pug_guilds[ctx.guild].num_queued > 0:
        all_players_queued = pug_guilds[ctx.guild].team1_players + \
            pug_guilds[ctx.guild].team2_players
        msg += ": "
        for player in all_players_queued:
            msg += f"{player.name}, "
        msg = msg[:-2]  # trailing ", "
    # Respond ephemerally" if we aren't in a PUG channel context.
    in_pug_channel = await is_pug_channel(ctx, respond=False)
    await ctx.send_response(content=msg,
                            ephemeral=((not in_pug_channel) or
                                       cfg("NTBOT_EPHEMERAL_MESSAGES")))


async def is_pug_channel(ctx, respond=True):
    """Returns whether the PUG bot should respond in this channel."""
    if ctx.guild not in pug_guilds or ctx.channel.name != PUG_CHANNEL_NAME:
        if respond:
            await ctx.send_response(content=f"Sorry, this command can only be "
                                            "used on the channel: "
                                            f"_{PUG_CHANNEL_NAME}_",
                                    ephemeral=True)
        return False
    return True


@commands.cooldown(rate=1, per=cfg("NTBOT_PING_PUGGERS_COOLDOWN_SECS"),
                   type=commands.BucketType.user)
@bot.slash_command(brief="Ping all players currently queueing for PUG")
# pylint: disable=no-member
async def ping_puggers(ctx, message_to_other_players: discord.Option(str)):
    """Player command to ping all players currently inside the PUG queue.
    """
    if not await is_pug_channel(ctx):
        # Don't set cooldown for failed invocations
        ping_puggers.reset_cooldown(ctx)
        return

    pug_admin_roles = [role.value for role in cfg("NTBOT_PUG_ADMIN_ROLES")]
    user_roles = [role.name for role in ctx.author.roles]
    is_admin = any(role in pug_admin_roles for role in user_roles)

    # Only admins and players in the queue themselves are allowed to ping queue
    if not is_admin:
        if ctx.user not in (pug_guilds[ctx.guild].team1_players +
                            pug_guilds[ctx.guild].team2_players):
            if pug_guilds[ctx.guild].num_queued == 0:
                await ctx.respond(f"{ctx.user.mention} PUG queue is currently "
                                  "empty.")
            else:
                await ctx.respond(f"{ctx.user.mention} Sorry, to be able to "
                                  "ping the PUG queue, you have to be queued "
                                  "yourself, or have the role(s): "
                                  f"_{pug_admin_roles}_")
            ping_puggers.reset_cooldown(ctx)
            return

    async with pug_guilds[ctx.guild].lock:
        # Comparing <=1 instead of 0 because it makes no sense to ping others
        # if you're the only one currently in the queue.
        if pug_guilds[ctx.guild].num_queued <= 1:
            await ctx.respond(f"{ctx.user.mention} There are no other players "
                              "in the queue to ping!")
            ping_puggers.reset_cooldown(ctx)
            return

    msg = ""
    async with pug_guilds[ctx.guild].lock:
        for player in [p for p in pug_guilds[ctx.guild].team1_players
                       if p != ctx.user]:
            msg += f"{player.mention}, "
        for player in [p for p in pug_guilds[ctx.guild].team2_players
                       if p != ctx.user]:
            msg += f"{player.mention}, "
        msg = msg[:-2]  # trailing ", "
    message_to_other_players = message_to_other_players.replace("`", "")
    message_to_other_players = discord.utils.escape_markdown(
            message_to_other_players,
            ignore_links=False)
    msg += (f" User {ctx.user.mention} is pinging the PUG queue with "
            "message:\n"
            f"```{message_to_other_players}```")
    # No cooldown for admin pings.
    if is_admin:
        ping_puggers.reset_cooldown(ctx)
    await ctx.respond(msg)


def random_human_readable_phrase():
    """Generates a random human readable phrase to work as an identifier.
       Can be used for the !scrambles, to make it easier for players to refer
       to specific scramble permutations via voice chat by using these phrases.
    """
    base_path = os.path.join(os.path.dirname(os.path.realpath(__file__)),
                             "static", "phrase_gen")
    with open(file=os.path.join(base_path, "nouns.txt"), mode="r",
              encoding="utf-8") as f_nouns:
        nouns = f_nouns.readlines()
    with open(file=os.path.join(base_path, "adjectives.txt"), mode="r",
              encoding="utf-8") as f_adjs:
        adjectives = f_adjs.readlines()
    phrase = (f"{adjectives[random.randint(0, len(adjectives) - 1)]} "
              f"{nouns[random.randint(0, len(nouns) - 1)]}")
    return phrase.replace("\n", "").lower()


class ErrorHandlerCog(commands.Cog):
    """Helper class for error handling.
    """
    def __init__(self, parent_bot):
        self.bot = parent_bot

    @commands.Cog.listener()
    async def on_command_error(self, ctx, err):
        """Error handler for bot commands.
        """
        # This could be a typo, or a command meant for another bot.
        if isinstance(err, discord.ext.commands.errors.CommandNotFound):
            print(f"Ignoring unknown command: \"{ctx.message.content}\"")
            return
        # This command is on cooldown from being used too often.
        if isinstance(err, discord.ext.commands.errors.CommandOnCooldown):
            # Returns a human readable "<so and so long> before" string.
            retry_after = pendulum.now().diff_for_humans(pendulum.now().add(
                            seconds=err.retry_after))
            await ctx.send(f"{ctx.message.author.mention} You're doing it too "
                           f"much! Please wait {retry_after} trying again.")
            return
        # Something else happened! Just raise the error for the logs to catch.
        raise err


class PugQueueCog(commands.Cog):
    """PUG queue main event loop.
    """
    def __init__(self, parent_bot):
        """Acquire lock for asynchronous queue polling,
           and start the queue loop.
        """
        # pylint: disable=no-member
        self.bot = parent_bot
        self.lock = asyncio.Lock()
        self.poll_queue.start()
        self.clear_inactive_puggers.start()

    @tasks.loop(seconds=cfg("NTBOT_POLLING_INTERVAL_SECS"))
    async def poll_queue(self):
        """Poll the PUG queue to see if we're ready to play,
           and to possibly update our status in various ways.

           Iterating and caching per-guild to support multiple Discord
           channels simultaneously using the same bot instance with their
           own independent player pools.
        """
        async with self.lock:
            for guild in self.bot.guilds:
                for channel in guild.channels:
                    if channel.name != PUG_CHANNEL_NAME:
                        continue
                    if guild not in pug_guilds:
                        pug_guilds[guild] = PugStatus(guild_channel=channel,
                                                      guild_roles=guild.roles)
                        await pug_guilds[guild].reload_puggers()
                    if pug_guilds[guild].is_full:
                        pug_start_success, msg = \
                            await pug_guilds[guild].start_pug()
                        if pug_start_success:
                            # Before starting pug and resetting queue, manually
                            # update presence, so we're guaranteed to have the
                            # presence status fully up-to-date here.
                            pug_guilds[guild].last_changed_presence = 0
                            await pug_guilds[guild].update_presence()
                            # Ping the puggers
                            await channel.send(msg)
                            # And finally reset the queue, so we're ready for
                            # the next PUGs.
                            await pug_guilds[guild].reset()
                    else:
                        await pug_guilds[guild].update_presence()
                        await pug_guilds[guild].ping_role()

    @tasks.loop(hours=1)
    async def clear_inactive_puggers(self):
        """Periodically clear inactive puggers from the queue(s).
        """
        async with self.lock:
            for guild in self.bot.guilds:
                if guild not in pug_guilds:
                    continue
                if pug_guilds[guild].is_full:
                    continue
                for channel in guild.channels:
                    if channel.name != PUG_CHANNEL_NAME:
                        continue
                    await pug_guilds[guild].reload_puggers()
                    break


bot.add_cog(ErrorHandlerCog(bot))
bot.add_cog(PugQueueCog(bot))
bot.run(BOT_SECRET_TOKEN)<|MERGE_RESOLUTION|>--- conflicted
+++ resolved
@@ -74,7 +74,6 @@
 assert discord.version_info.major == 2
 
 SCRIPT_NAME = "NT Pug Bot"
-<<<<<<< HEAD
 SCRIPT_VERSION = "1.0.0"
 
 
@@ -88,9 +87,6 @@
             chunk.expecting_but_found("when expecting an even integer")
         return val
 
-=======
-SCRIPT_VERSION = "0.17.2"
->>>>>>> 31eb5434
 
 # The schema used for StrictYAML parsing.
 YAML_CFG_SCHEMA = {
